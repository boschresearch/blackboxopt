[tool.poetry]
name = "blackboxopt"
<<<<<<< HEAD
version = "5.1.0"
=======
version = "5.2.0"
>>>>>>> be9a293f
description = "A common interface for blackbox optimization algorithms along with useful helpers like parallel optimization loops, analysis and visualization scripts."
readme = "README.md"
repository = "https://github.com/boschresearch/blackboxopt"
authors = ["Bosch Center for AI, Robert Bosch GmbH"]
license = "Apache-2.0"
classifiers = [
    "License :: OSI Approved :: Apache Software License",
    "Programming Language :: Python :: 3",
    "Programming Language :: Python :: 3.10",
    "Programming Language :: Python :: 3.11",
    "Programming Language :: Python :: 3.12",
    "Programming Language :: Python :: 3.13",
]

[[tool.poetry.source]]
name = "pytorch-cpu"
url = "https://download.pytorch.org/whl/cpu"
priority = "explicit"

[tool.poetry.dependencies]
python = ">=3.10,<3.14"
parameterspace = ">=0.7.2"
plotly = {version = "^5.10.0", optional = true}
scipy = {version = "^1.14.0", optional = true}
statsmodels = {version = "^0.14.2", optional = true}
dask = {version = "^2023.1.0", optional = true}
distributed = {version = "^2023.1.0", optional = true}
pandas = {version = "^2.2.2", optional = true}
sympy = {version = "^1.12", optional = true}
torch = {version = ">=2.3", optional = true, source = "pytorch-cpu"}
botorch = {version = "^0.7.1", optional = true}
pymoo = {version = ">=0.5,<1.0", optional = true}

[tool.poetry.group.dev.dependencies]
black = "^22.3.0"
pytest = "^7.2.0"
mypy = "^1.7"
pytest-timeout = "^2.1.0"
coverage = "^7.2.7"
mkdocs = "^1.6.1"
mkdocstrings = {version="^0.26.0", extras=["python-legacy"]}
mkdocs-material = "^9.6.7"
mkdocs-gen-files = "^0.5.0"
mkdocs-awesome-pages-plugin = "^2.10.1"
mike = "^1.1.2"
ruff = "^0.0.259"
pre-commit = "^2.18.1"
toml = "^0.10.2"
types-toml = "^0.10.7"
kaleido = "0.2.1"  # pin hard, because 0.2.1post1 fails to install

[tool.poetry.extras]
all = ["numpy", "plotly", "scipy", "statsmodels", "dask", "distributed", "pandas", "sympy", "torch", "botorch", "pymoo", "scikit-learn"]
hyperband = ["numpy"]
bohb = ["numpy", "scipy", "statsmodels"]
botorch = ["sympy", "torch", "botorch"]
space-fill = ["numpy", "scipy"]
dask = ["dask", "distributed"]
visualization = ["plotly", "scipy", "pandas", "pymoo"]
testing = ["numpy"]
examples = ["scikit-learn", "dask", "distributed"]

[tool.mypy]
ignore_missing_imports = true
no_strict_optional = true

[tool.black]
line-length = 88
# Examples should remain with line-length 80:
extend-exclude = 'blackboxopt/examples'

[tool.ruff]
# Enable pycodestyle, Pyflakes, isort
select = ["E", "F", "I"]
ignore = []
# Allow autofix for all enabled rules (when `--fix`) is provided.
fixable = ["A", "B", "C", "D", "E", "F", "I"]
unfixable = []
exclude = [
    ".bzr",
    ".direnv",
    ".eggs",
    ".git",
    ".mypy_cache",
    ".nox",
    ".pants.d",
    ".pytype",
    ".ruff_cache",
    ".tox",
    ".venv",
    "__pypackages__",
    "_build",
    "buck-out",
    "build",
    "dist",
    "venv",
]
line-length = 88
# Ignore unused import in __init__.py files
per-file-ignores = { "__init__.py" = ["F401"] }

[tool.coverage.run]
source = ['blackboxopt']
relative_files = true

[build-system]
requires = ["poetry-core>=1.0.0"]
build-backend = "poetry.core.masonry.api"<|MERGE_RESOLUTION|>--- conflicted
+++ resolved
@@ -1,10 +1,6 @@
 [tool.poetry]
 name = "blackboxopt"
-<<<<<<< HEAD
-version = "5.1.0"
-=======
-version = "5.2.0"
->>>>>>> be9a293f
+version = "5.3.0"
 description = "A common interface for blackbox optimization algorithms along with useful helpers like parallel optimization loops, analysis and visualization scripts."
 readme = "README.md"
 repository = "https://github.com/boschresearch/blackboxopt"
