--- conflicted
+++ resolved
@@ -1,8 +1,4 @@
-<<<<<<< HEAD
-__version__ = "5.1.0"
-=======
-__version__ = "5.2.0"
->>>>>>> be9a293f
+__version__ = "5.3.0"
 
 from parameterspace import ParameterSpace
 
